--- conflicted
+++ resolved
@@ -103,11 +103,7 @@
 
         if outline_image.max() > 1:
             outline_image = outline_image.astype(np.float32) / 255
-<<<<<<< HEAD
         # (Neptune) Log sample images with mask overlay
-=======
-        # (neptune) Log sample images with mask overlay
->>>>>>> 7324320a
         run["data/samples/images"].append(File.as_image(outline_image), name=fname)
 
     # (Neptune) Log Preprocessing Params
@@ -180,11 +176,7 @@
             loss.backward()
             optimizer.step()
 
-<<<<<<< HEAD
             # (Neptune) Log train loss after every step
-=======
-            # (neptune) Log train loss after every step
->>>>>>> 7324320a
             run["training/metrics/train_dice_loss"].append(loss.item())
 
         ####################
@@ -209,11 +201,7 @@
                 y_pred = unet(x)
                 loss = dsc_loss(y_pred, y_true)
 
-<<<<<<< HEAD
                 # (Neptune) Log valid loss after every step
-=======
-                # (neptune) Log valid loss after every step
->>>>>>> 7324320a
                 run["training/metrics/validation_dice_loss"].append(loss.item())
 
                 y_pred_np = y_pred.detach().cpu().numpy()
@@ -248,11 +236,7 @@
                                 desc = (
                                     f"Epoch: {epoch}\nPatient: {patient_name}\nImage No: {img_no}"
                                 )
-<<<<<<< HEAD
                                 # (Neptune) Log prediction and ground-truth on original image
-=======
-                                # (neptune) Log prediction and ground-truth on original image
->>>>>>> 7324320a
                                 run[f"training/validation_prediction_progression/{fname}"].append(
                                     File.as_image(img),
                                     name=f"Dice: {dice_coeff}",
